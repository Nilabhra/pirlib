--- conflicted
+++ resolved
@@ -24,11 +24,7 @@
 def train(dataset: DirectoryPath) -> FilePath:
     task_ctx = task.context()
     with open(dataset / "file.txt") as f:
-<<<<<<< HEAD
-        print("train({})".format(f.read().strip()))
-=======
         print("train({}, config={})".format(f.read().strip(), task_ctx.config))
->>>>>>> e2823c74
     outfile = task.context().output
     with open(outfile, "w") as f:
         f.write("train_result")
@@ -54,11 +50,7 @@
 @task
 def translate(args: Tuple[FilePath, DirectoryPath]) -> DirectoryPath:
     model, sentences = args
-<<<<<<< HEAD
-    opctx = task.context()
-=======
     task_ctx = task.context()
->>>>>>> e2823c74
     with open(model) as f, open(sentences / "file.txt") as g:
         print("translate({}, {}, config={})".format(f.read().strip(), g.read().strip(), task_ctx.config))
     outdir = task_ctx.output
