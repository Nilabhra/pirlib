import contextvars
import copy
import functools
import inspect
from dataclasses import dataclass
from typing import Any, Callable, Dict, Optional

import typeguard

import pirlib.pir
from pirlib.backends.inproc import InprocBackend
from pirlib.cache import cache_directory, fetch_directory, generate_cache_key
from pirlib.handlers.v1 import HandlerV1, HandlerV1Context, HandlerV1Event
from pirlib.package import package_task, recurse_hint, task_call

_TASK_CONTEXT = contextvars.ContextVar("_TASK_CONTEXT")


@dataclass
class TaskContext:
    config: Dict[str, Any]
    output: Any


def task_context() -> TaskContext:
    return _TASK_CONTEXT.get()


class TaskInstance(object):
    def __init__(self, defn, name, config=None):
        self._defn = defn
        self._name = name
        self._config = copy.deepcopy(config) if config else {}

    @property
    def defn(self):
        return self._defn

    @property
    def func(self):
        return self.defn.func

    @property
    def name(self):
        return self._name

    @property
    def config(self):
        return self._config

    @property
    def framework(self):
        return self.defn.framework

    @task_call
    def __call__(self, *args, **kwargs):
        package = package_task(self.defn)
        inputs = {}
        sig = inspect.signature(self.func)
        for idx, param in enumerate(sig.parameters.values()):
            input_value = args[idx] if idx < len(args) else kwargs[param.name]
            recurse_hint(
                lambda name, hint, val: inputs.update({name: val}),
                param.name,
                param.annotation,
                input_value,
            )
        backend = InprocBackend()
        outputs = backend.execute(package, self.name, self.config, inputs=inputs)
        return recurse_hint(lambda name, hint: outputs[name], "return", sig.return_annotation)


class TaskDefinition(HandlerV1):
    def __init__(
        self,
        func: Optional[Callable] = None,
        *,  # Keyword-only arguments below.
        name: Optional[str] = None,
        config: Optional[dict] = None,
        framework: Optional[pirlib.pir.Framework] = None,
    ):
        self._func = func if func is None else typeguard.typechecked(func)
        self._name = name if name else getattr(func, "__name__", None)
        self._config = copy.deepcopy(config) if config else {}
        self._framework = framework

    @property
    def func(self):
        return self._func

    @property
    def name(self):
        return self._name

    @property
    def config(self):
        return self._config

    @property
    def framework(self):
        return self._framework

    def __call__(self, *args, **kwargs):
        if len(args) == 1 and callable(args[0]) and not kwargs:
            wrapper = TaskDefinition(
                func=args[0],
                name=self.name,
                config=self.config,
                framework=self.framework,
            )
            functools.update_wrapper(wrapper, args[0])
            return wrapper
        return self.instance(self.name)(*args, **kwargs)

    def instance(self, name: str) -> TaskInstance:
        return TaskInstance(self, name, config=self.config)

    def get_input_type(self, input_name: str) -> type:
        sig = inspect.signature(self.func)
        for name, param in sig.parameters.items():
            if name == input_name:
                return param.annotation

    def get_output_type(self, output_name: str) -> type:
        pass

    def cache_wrapper(self, func):
        """
        Wrapper function to enable caching.
        """
        print("Add cache to func: {}()".format(func.__name__))

        @functools.wraps(func)
        def run_func_with_cache(*args, **kwargs):
            try:
                key_file_param = self._config.get("cache_key_file")
                key_file = kwargs[key_file_param]
            except KeyError:
                raise ValueError(
                    f"Specified parameter `{key_file_param}` for `cache_key_file` doesn't exist."
                )

            # Generate cache key from the key file.
            cache_key = generate_cache_key(key_file)

            # Try to fetch the outputs in case the key is already present
            ok = fetch_directory(dir_path=task_context().output, cache_key=cache_key)

            if not ok:
                # In case the key is not already present in cache
                # invoke the function to generate the outputs.
                return_value = func(*args, **kwargs)

                # Use the key to cache the outputs.
                cache_directory(task_context().output, cache_key)

            else:
                # In case the key is already present in cache.
                return_value = task_context().output
            return return_value

        print("Cache has been added to {}()".format(func.__name__))
        return run_func_with_cache

    def run_handler(
        self,
        event: HandlerV1Event,
        context: HandlerV1Context,
    ) -> None:
        inputs, outputs = event.inputs, event.outputs
        sig = inspect.signature(self.func)
        task_context = TaskContext(context.node.config, None)
        task_context.output = recurse_hint(
            lambda name, hint: outputs[name], "return", sig.return_annotation
        )
        args, kwargs = [], {}
        for param in sig.parameters.values():
            value = recurse_hint(lambda name, hint: inputs[name], param.name, param.annotation)
            if param.kind == param.KEYWORD_ONLY:
                kwargs[param.name] = value
            else:
                args.append(value)
        token = _TASK_CONTEXT.set(task_context)
<<<<<<< HEAD
=======
        try:
            if self._config.get("cache"):
                try:
                    key_file_param = self._config.get("cache_key_file")

                    if key_file_param is None:
                        raise ValueError("Cache is enabled but `cache_key_file` is not set.")

                    key_file = kwargs[key_file_param]
                except KeyError:
                    raise ValueError("Specified parameter for `cache_key_file` doesn't exist.")

                # Generate cache key from the key file.
                cache_key = generate_cache_key(key_file)
>>>>>>> c631b028

        # Wrap the function with PIRlib features if they are enabled.
        try:
            func = self.func
            if self._config:
                if self._config.get("cache"):
                    func = self.cache_wrapper(func)
            return_value = func(*args, **kwargs)
        finally:
            _TASK_CONTEXT.reset(token)

        recurse_hint(
            lambda n, h, v: outputs.__setitem__(n, v),
            "return",
            sig.return_annotation,
            return_value,
        )


def task(
    func: Optional[Callable] = None,
    *,  # Keyword-only arguments below.
    name: Optional[str] = None,
    config: Optional[dict] = None,
    framework: Optional[pirlib.pir.Framework] = None,
    cache: Optional[bool] = False,
    cache_key_file: Optional[str] = "",
) -> TaskDefinition:
    # Create config if not provided
    config = config if config else {}

    # Modify config if framework is provided.
    if framework:
        if config is None:
            config = {}
        f_name = framework.name
        for k, v in framework.config.items():
            config[f"{f_name}/{k}"] = v

    # Modify config if caching is enabled.
    if cache:
        if cache_key_file:
            config["cache"] = True
            config["cache_key_file"] = cache_key_file
        else:
            raise ValueError("Cache is enabled but `cache_key_file` is not set.")

    wrapper = TaskDefinition(
        func=func,
        name=name,
        config=config,
        framework=framework,
    )
    functools.update_wrapper(wrapper, func)
    return wrapper


task.context = task_context<|MERGE_RESOLUTION|>--- conflicted
+++ resolved
@@ -181,23 +181,6 @@
             else:
                 args.append(value)
         token = _TASK_CONTEXT.set(task_context)
-<<<<<<< HEAD
-=======
-        try:
-            if self._config.get("cache"):
-                try:
-                    key_file_param = self._config.get("cache_key_file")
-
-                    if key_file_param is None:
-                        raise ValueError("Cache is enabled but `cache_key_file` is not set.")
-
-                    key_file = kwargs[key_file_param]
-                except KeyError:
-                    raise ValueError("Specified parameter for `cache_key_file` doesn't exist.")
-
-                # Generate cache key from the key file.
-                cache_key = generate_cache_key(key_file)
->>>>>>> c631b028
 
         # Wrap the function with PIRlib features if they are enabled.
         try:
