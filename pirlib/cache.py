import hashlib
import os
import shutil
<<<<<<< HEAD
import os
from pathlib import Path
from pirlib.iotypes import DirectoryPath, FilePath

from diskcache import Cache

CACHE_DIR = os.getenv("PIRLIB_CACHE_DIR", "~/.pirlib/cache")
=======

from diskcache import Cache

from pirlib.iotypes import DirectoryPath, FilePath
>>>>>>> 4fd578dc

CACHE_DIR = os.getenv("PIRLIB_CACHE_DIR", "/pirlib/cache")

<<<<<<< HEAD
=======

>>>>>>> 4fd578dc
def cache_directory(dir_path: DirectoryPath, cache_key: str) -> bool:
    """Caches a given directory with the given key.

    :param dir_path: The directory to be cached.
    :type dir_path: Path
    :param cache_key: An key that will be used to retreive the cached directiry.
    :type cache_key: str
    :return: True if caching was a success, False if the key already exists.
    :rtype: bool
    """
    with Cache(CACHE_DIR) as cache_ref:
        if cache_key in cache_ref:
            # Key already exists, caching not possible.
            return False
        else:
            # Key doesn't exist, caching is possible.
            # Copy the contents to a directory in the cache.
<<<<<<< HEAD
            target_dir = CACHE_DIR + f"/DIR_{cache_key}"
=======
            target_dir = os.path.join(CACHE_DIR, f"DIR_{cache_key}")
>>>>>>> 4fd578dc
            shutil.copytree(dir_path, target_dir)
            # Add the temp directory to the cache.
            status = cache_ref.add(cache_key, target_dir)

    # Return the status of cache add operation.
    return status


def fetch_directory(dir_path: DirectoryPath, cache_key: str) -> bool:
    """Retrieves a cached directory. Contents of the existing directory
    will get overwritten if they share the same file name with that of the
    files in the cache.

    :param dir_path: The directory which needs to be fetched. The directory
    will be created if it doesn't already exist.
    :type dir_path: Path
    :param cache_key: The cache key which uniquely identifies the directory.
    :type cache_key: str
    :return: True if the directory was retrived successfully, False otherwise.
    :rtype: bool
    """
    # Retreive the temp directory location if key exists.
    with Cache(CACHE_DIR) as cache_ref:
        if cache_key in cache_ref:
            cached_dir = cache_ref.get(cache_key)
        else:
            return False

    # Copy the contents of the temp directory to the given directory.
    shutil.copytree(cached_dir, dir_path, dirs_exist_ok=True)

    return True


def generate_cache_key(key_file: FilePath) -> str:
    """Create cache key given an input file.

    :param key_file: Input file to read the key.
    :type key_file: Path
    :return: hashed value of the key read.
    :rtype: str
    """

    # Read contents of key file as a string.
    with open(str(key_file), "r") as f:
        key_data = f.read()

    # Compute a hash value from the key file contents.
    cache_key = hashlib.sha256(f"{str(key_file)}_{key_data}".encode()).hexdigest()
    return cache_key<|MERGE_RESOLUTION|>--- conflicted
+++ resolved
@@ -1,27 +1,14 @@
 import hashlib
 import os
 import shutil
-<<<<<<< HEAD
-import os
-from pathlib import Path
-from pirlib.iotypes import DirectoryPath, FilePath
-
-from diskcache import Cache
-
-CACHE_DIR = os.getenv("PIRLIB_CACHE_DIR", "~/.pirlib/cache")
-=======
 
 from diskcache import Cache
 
 from pirlib.iotypes import DirectoryPath, FilePath
->>>>>>> 4fd578dc
 
 CACHE_DIR = os.getenv("PIRLIB_CACHE_DIR", "/pirlib/cache")
 
-<<<<<<< HEAD
-=======
 
->>>>>>> 4fd578dc
 def cache_directory(dir_path: DirectoryPath, cache_key: str) -> bool:
     """Caches a given directory with the given key.
 
@@ -39,11 +26,7 @@
         else:
             # Key doesn't exist, caching is possible.
             # Copy the contents to a directory in the cache.
-<<<<<<< HEAD
-            target_dir = CACHE_DIR + f"/DIR_{cache_key}"
-=======
             target_dir = os.path.join(CACHE_DIR, f"DIR_{cache_key}")
->>>>>>> 4fd578dc
             shutil.copytree(dir_path, target_dir)
             # Add the temp directory to the cache.
             status = cache_ref.add(cache_key, target_dir)
