import argparse
import base64
import dataclasses
import logging
import os
import pathlib
import subprocess
import sys
import uuid

import yaml

from .utils import package_pipelines, pipeline_def


def config_dockerize_parser(parser: argparse.ArgumentParser) -> None:
    parser.add_argument("path", type=pathlib.Path, help="path to docker build context")
    parser.add_argument(
        "-p",
        "--pipeline",
        type=pipeline_def,
        action="append",
        required=True,
        help="pipeline to be packaged (package.module:name)",
    )
    group = parser.add_mutually_exclusive_group()
    group.add_argument(
        "--auto",
        action="store_true",
        help="try to automatically generate the Dockerfile",
    )
    group.add_argument(
        "-f",
        "--file",
        type=pathlib.Path,
        help="path to the Dockerfile (only if not --auto)",
    )
    parser.add_argument(
        "-o",
        "--output",
        type=argparse.FileType("w"),
        help="path to output file (or - for stdout)",
    )
    parser.add_argument("--flatten", action="store_true", help="flatten pipeline(s)")
    parser.set_defaults(parser=parser, handler=_dockerize_handler)


def _dockerize_handler(parser: argparse.ArgumentParser, args: argparse.Namespace) -> None:
    package = package_pipelines(parser, args.pipeline, flatten=args.flatten)
    image = f"pircli-build:{uuid.uuid4()}"
    command = ["docker", "build", args.path, "-t", image]
    if args.auto:
        conda_env = yaml.dump(_infer_conda_env())
        print("=========== BEGIN INFERRED CONDA ENV ===========")
        print(conda_env.strip())
        print("===========  END INFERRED CONDA ENV  ===========")
        dockerfile = _generate_dockerfile(args.path)
        print("========== BEGIN GENERATED DOCKERFILE ==========")
        print(dockerfile.strip())
        print("==========  END GENERATED DOCKERFILE  ==========")
        b64 = base64.b64encode(conda_env.encode()).decode()
        command.extend(["-f", "-", "--build-arg", f"CONDA_ENV_B64={b64}"])
    else:
        dockerfile = None
        if args.file is not None:
            command.extend(["-f", args.file])
    try:
        subprocess.run(command, input=dockerfile, text=True, check=True)
    except FileNotFoundError:
        sys.exit("ERROR: docker is required but was not found")
    except subprocess.CalledProcessError:
        sys.exit("ERROR: failed to build docker image")

    if "DOCKER_USER" in os.environ and "PIRLIB_REPO" in os.environ:
        pushed_image = f"{os.environ['DOCKER_USER']}/{os.environ['PIRLIB_REPO']}"
        tag_command = ["docker", "tag", image, pushed_image]
        push_command = [
            "docker",
            "push",
            pushed_image,
        ]
        try:
            subprocess.run(tag_command)
            subprocess.run(push_command)
        except FileNotFoundError:
            sys.exit("ERROR: docker is required but was not found")
        except subprocess.CalledProcessError:
            sys.exit("ERROR: failed to push the generated image")
        finally:
            image = pushed_image
    else:
        logging.warn("Docker username and PIRlib repo are undefined")

    for graph in package.graphs:
        for node in graph.nodes:
            entrypoint = node.entrypoints["main"]
            if entrypoint.image is None:
                entrypoint.image = image
    if args.output is not None:
        yaml.dump(dataclasses.asdict(package), args.output, sort_keys=False)


def _generate_dockerfile(context_path: pathlib.Path) -> str:
    workdir = "/pircli/workdir"
<<<<<<< HEAD
    miniconda3 = "/pircli/miniconda3"
    conda = f"{miniconda3}/bin/conda"
=======
    miniconda3 = "/opt/conda"
    pythonpath = _infer_pythonpath(context_path, workdir)
>>>>>>> 535fa13f

    return "\n".join(
        [
            "FROM continuumio/miniconda3:4.12.0",
            "ARG CONDA_ENV_B64",
<<<<<<< HEAD
            (
                "RUN wget https://repo.anaconda.com/miniconda/Miniconda3"
                "-latest-Linux-$(uname -m).sh -O /tmp/Miniconda3.sh"
            ),
            f"RUN bash /tmp/Miniconda3.sh -b -p {miniconda3}",  # && rm /tmp/Miniconda3.sh",
            "RUN echo $CONDA_ENV_B64 | base64 -d > /tmp/environment.yml",
            f"RUN {conda} env create -n pircli -f /tmp/environment.yml",
            f"COPY . {workdir}",
            f"WORKDIR {workdir}",
            f'ENV PATH="{miniconda3}/envs/pircli/bin"',
=======
            "RUN echo $CONDA_ENV_B64 | base64 -d > /tmp/environment.yml",
            "RUN conda env create -n pircli -f /tmp/environment.yml",
            f"COPY . {workdir}",
            f"WORKDIR {workdir}",
            f"ENV PYTHONPATH={pythonpath}",
            f'ENV PATH="{miniconda3}/envs/pircli/bin":$PATH',
>>>>>>> 535fa13f
        ]
    )


def _infer_pythonpath(context_path, workdir) -> str:
    paths = []
    hostpath = context_path.resolve()
    pythonpath = os.getenv("PYTHONPATH", "").split(os.pathsep)
    for idx, path in enumerate(pythonpath):
        if not path:
            continue
        abspath = pathlib.Path(path).resolve()
        if (
            len(hostpath.parts) <= len(abspath.parts)
            and hostpath.parts == abspath.parts[: len(hostpath.parts)]
        ):
            relparts = abspath.parts[len(hostpath.parts) :]
            paths.append(pathlib.Path(workdir).joinpath(*relparts).as_posix())
        else:
            sys.exit(
                f"ERROR: path '{path}' in PYTHONPATH is outside"
                f" of the docker build context '{context_path}'"
            )
    return os.pathsep.join(paths)


def _infer_conda_env() -> dict:
    # https://github.com/conda/conda/issues/9628
    try:
        command = ["conda", "env", "export", "--no-builds"]
        result = subprocess.run(command, stdout=subprocess.PIPE, text=True, check=True)
        full = yaml.safe_load(result.stdout.strip())
        command.append("--from-history")
        result = subprocess.run(command, stdout=subprocess.PIPE, text=True, check=True)
        hist = yaml.safe_load(result.stdout.strip())
    except FileNotFoundError:
        sys.exit("ERROR: conda is required for automatic dockerization")
    except subprocess.CalledProcessError:
        sys.exit("ERROR: could not infer current conda environment for automatic dockerization")
    env = {"channels": full["channels"], "dependencies": hist["dependencies"]}
    for idx, dep in enumerate(env["dependencies"]):
        if not isinstance(dep, str):
            continue
        prefix = dep[: dep.find("=") + 1] if "=" in dep else dep
        for dep2 in full["dependencies"]:
            if not isinstance(dep2, str):
                continue
            if dep2.startswith(prefix):
                env["dependencies"][idx] = dep2
                break
    for dep in full["dependencies"]:
        if isinstance(dep, dict) and "pip" in dep:
            env["dependencies"].append(dep)
    return env<|MERGE_RESOLUTION|>--- conflicted
+++ resolved
@@ -102,37 +102,19 @@
 
 def _generate_dockerfile(context_path: pathlib.Path) -> str:
     workdir = "/pircli/workdir"
-<<<<<<< HEAD
-    miniconda3 = "/pircli/miniconda3"
-    conda = f"{miniconda3}/bin/conda"
-=======
     miniconda3 = "/opt/conda"
     pythonpath = _infer_pythonpath(context_path, workdir)
->>>>>>> 535fa13f
 
     return "\n".join(
         [
             "FROM continuumio/miniconda3:4.12.0",
             "ARG CONDA_ENV_B64",
-<<<<<<< HEAD
-            (
-                "RUN wget https://repo.anaconda.com/miniconda/Miniconda3"
-                "-latest-Linux-$(uname -m).sh -O /tmp/Miniconda3.sh"
-            ),
-            f"RUN bash /tmp/Miniconda3.sh -b -p {miniconda3}",  # && rm /tmp/Miniconda3.sh",
-            "RUN echo $CONDA_ENV_B64 | base64 -d > /tmp/environment.yml",
-            f"RUN {conda} env create -n pircli -f /tmp/environment.yml",
-            f"COPY . {workdir}",
-            f"WORKDIR {workdir}",
-            f'ENV PATH="{miniconda3}/envs/pircli/bin"',
-=======
             "RUN echo $CONDA_ENV_B64 | base64 -d > /tmp/environment.yml",
             "RUN conda env create -n pircli -f /tmp/environment.yml",
             f"COPY . {workdir}",
             f"WORKDIR {workdir}",
             f"ENV PYTHONPATH={pythonpath}",
             f'ENV PATH="{miniconda3}/envs/pircli/bin":$PATH',
->>>>>>> 535fa13f
         ]
     )
 
