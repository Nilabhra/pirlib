--- conflicted
+++ resolved
@@ -5,11 +5,7 @@
 from pirlib.task import task
 
 
-<<<<<<< HEAD
 @task(cache=True, cache_key_file="hparams")
-=======
-@task(config=dict(cache=True, cache_key_file="hparams"))
->>>>>>> c631b028
 def preprocess(dataset: DirectoryPath, *, hparams: FilePath) -> DirectoryPath:
     # Read the raw data.
     with (dataset / "data.txt").open("r") as f:
@@ -29,11 +25,7 @@
     return output_dir
 
 
-<<<<<<< HEAD
 @task(cache=True, cache_key_file="hparams")
-=======
-@task(config=dict(cache=True, cache_key_file="hparams"))
->>>>>>> c631b028
 def train(preprocessed_dir: DirectoryPath, *, hparams: FilePath) -> DirectoryPath:
     # Read the preprocessed data.
     with (preprocessed_dir / "preprocessed_data.txt").open("r") as f:
@@ -53,11 +45,7 @@
     return output_dir
 
 
-<<<<<<< HEAD
 @task(cache=True, cache_key_file="hparams")
-=======
-@task(config=dict(cache=True, cache_key_file="hparams"))
->>>>>>> c631b028
 def postprocess(
     preprocessed_dir: DirectoryPath, model_dir: DirectoryPath, *, hparams: FilePath
 ) -> DirectoryPath:
