import tempfile
import time
from dataclasses import asdict

import yaml

from pirlib.iotypes import DirectoryPath, FilePath
from pirlib.pipeline import pipeline
from pirlib.task import task


<<<<<<< HEAD
@task(config=dict(cache=True, cache_key_file="hparams"), timer=True)
=======
@task(cache=True, cache_key_file="hparams")
>>>>>>> 4fd578dc
def preprocess(dataset: DirectoryPath, *, hparams: FilePath) -> DirectoryPath:
    # Read the raw data.
    with (dataset / "data.txt").open("r") as f:
        data = f.read()

    with hparams.open("r") as f:
        hp = f.read()

    output_dir = task.context().output

    # Write the preprocessed data in the output directory.
    with (output_dir / "preprocessed_data.txt").open("w") as f:
        f.write(f"{data}_preprocessed_{hp}")

    # time.sleep is used to imitate processing time
    time.sleep(10)
    return output_dir


<<<<<<< HEAD
@task(config=dict(cache=True, cache_key_file="hparams"), timer=True)
=======
@task(cache=True, cache_key_file="hparams")
>>>>>>> 4fd578dc
def train(preprocessed_dir: DirectoryPath, *, hparams: FilePath) -> DirectoryPath:
    # Read the preprocessed data.
    with (preprocessed_dir / "preprocessed_data.txt").open("r") as f:
        data = f.read()

    with hparams.open("r") as f:
        hp = f.read()

    output_dir = task.context().output

    # Write the trained model.
    with (output_dir / "model.txt").open("w") as f:
        f.write(f"model_{hp} trained on [{data}]")

    # time.sleep is used to imitate processing time
    time.sleep(10)
    return output_dir


<<<<<<< HEAD
@task(config=dict(cache=True, cache_key_file="hparams"), timer=True)
=======
@task(cache=True, cache_key_file="hparams")
>>>>>>> 4fd578dc
def postprocess(
    preprocessed_dir: DirectoryPath, model_dir: DirectoryPath, *, hparams: FilePath
) -> DirectoryPath:
    # Read the preprocessed data.
    with (preprocessed_dir / "preprocessed_data.txt").open("r") as f:
        data = f.read()

    with hparams.open("r") as f:
        hp = f.read()

    # Load the trained model.
    with (model_dir / "model.txt").open("r") as f:
        model = f.read()

    output_dir = task.context().output

    # Write the posprocessed data.
    with (output_dir / "postprocessed_data.txt").open("w") as f:
        f.write(f"postprocessed_{hp} the [{data}] using [{model}].")

    # time.sleep is used to imitate processing time
    time.sleep(10)
    return output_dir


@pipeline
def ml_job(
    raw_data: DirectoryPath, preproc_hp: FilePath, train_hp: FilePath, postproc_hp: FilePath
) -> DirectoryPath:

    preprocess_data = preprocess(raw_data, hparams=preproc_hp)
    train_model = train(preprocess_data, hparams=train_hp)
    postprocess_data = postprocess(preprocess_data, train_model, hparams=postproc_hp)
    return postprocess_data

if __name__ == "__main__":
    package = ml_job.package()
    print(yaml.dump(asdict(package), sort_keys=False))
    # Prepare inputs.
    dir_1 = tempfile.TemporaryDirectory()
    file_2 = tempfile.NamedTemporaryFile()
    file_3 = tempfile.NamedTemporaryFile()
    file_4 = tempfile.NamedTemporaryFile()
    with open(f"{dir_1.name}/data.txt", "w") as f:
        f.write("train_dataset")
    with open(f"{file_2.name}", "w") as f:
        f.write("translate_model")
    with open(f"{file_3.name}", "w") as f:
        f.write("sentences")
    with open(f"{file_4.name}", "w") as f:
        f.write("dir_4")
    # Test calling end-to-end pipeline.
    data_path = ml_job(
        DirectoryPath(dir_1.name), FilePath(file_2.name), FilePath(file_3.name), FilePath(file_4.name)
    )<|MERGE_RESOLUTION|>--- conflicted
+++ resolved
@@ -9,11 +9,7 @@
 from pirlib.task import task
 
 
-<<<<<<< HEAD
-@task(config=dict(cache=True, cache_key_file="hparams"), timer=True)
-=======
-@task(cache=True, cache_key_file="hparams")
->>>>>>> 4fd578dc
+@task(cache=True, cache_key_file="hparams", timer=True)
 def preprocess(dataset: DirectoryPath, *, hparams: FilePath) -> DirectoryPath:
     # Read the raw data.
     with (dataset / "data.txt").open("r") as f:
@@ -33,11 +29,7 @@
     return output_dir
 
 
-<<<<<<< HEAD
-@task(config=dict(cache=True, cache_key_file="hparams"), timer=True)
-=======
-@task(cache=True, cache_key_file="hparams")
->>>>>>> 4fd578dc
+@task(cache=True, cache_key_file="hparams", timer=True)
 def train(preprocessed_dir: DirectoryPath, *, hparams: FilePath) -> DirectoryPath:
     # Read the preprocessed data.
     with (preprocessed_dir / "preprocessed_data.txt").open("r") as f:
@@ -57,11 +49,7 @@
     return output_dir
 
 
-<<<<<<< HEAD
-@task(config=dict(cache=True, cache_key_file="hparams"), timer=True)
-=======
-@task(cache=True, cache_key_file="hparams")
->>>>>>> 4fd578dc
+@task(cache=True, cache_key_file="hparams", timer=True)
 def postprocess(
     preprocessed_dir: DirectoryPath, model_dir: DirectoryPath, *, hparams: FilePath
 ) -> DirectoryPath:
